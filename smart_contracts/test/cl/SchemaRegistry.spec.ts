import { loadFixture } from '@nomicfoundation/hardhat-network-helpers'
import { expect } from 'chai'
import { ClErrors } from '../errors'
<<<<<<< HEAD
import { createBaseDidDocument, createFakeSignature, createSchemaObject, deploySchemaRegistry } from '../utils'
=======
import { createBaseDidDocument, createSchemaObject, TestableSchemaRegistry } from '../utils'
>>>>>>> fb95ef08

describe('SchemaRegistry', function () {
  const issuerId = 'did:indy2:mainnet:SEp33q43PsdP7nDATyySSH'

  async function deploySchemaContractFixture() {
    const { didRegistry, schemaRegistry } = await deploySchemaRegistry()

    const didDocument = createBaseDidDocument(issuerId)

    await didRegistry.createDid(didDocument)

    return { didRegistry, schemaRegistry }
  }

  describe('Add/Resolve Schema', function () {
    it('Should create and resolve Schema', async function () {
      const { schemaRegistry } = await loadFixture(deploySchemaContractFixture)

      const schema = createSchemaObject({ issuerId })

      await schemaRegistry.createSchema(schema)
      const result = await schemaRegistry.resolveSchema(schema.id)

      expect(result.schema).to.be.deep.equal(schema)
    })

    it('Should fail if resolving a non-existing schema', async function () {
      const { schemaRegistry } = await loadFixture(deploySchemaContractFixture)

      const schema = createSchemaObject({ issuerId })

      await expect(schemaRegistry.resolveSchema(schema.id))
        .to.be.revertedWithCustomError(schemaRegistry.baseInstance, ClErrors.SchemaNotFound)
        .withArgs(schema.id)
    })

    it('Should fail if Schema is being created already exists', async function () {
      const { schemaRegistry } = await loadFixture(deploySchemaContractFixture)

      const schema = createSchemaObject({ issuerId })

      await schemaRegistry.createSchema(schema)

      await expect(schemaRegistry.createSchema(schema))
        .to.be.revertedWithCustomError(schemaRegistry.baseInstance, ClErrors.SchemaAlreadyExist)
        .withArgs(schema.id)
    })

    it('Should fail if Schema is being created with non-existing Issuer', async function () {
      const { schemaRegistry } = await loadFixture(deploySchemaContractFixture)

      const schema = createSchemaObject({ issuerId: 'did:indy2:mainnet:GEzcdDLhCpGCYRHW82kjHd' })

      await expect(schemaRegistry.createSchema(schema))
        .to.be.revertedWithCustomError(schemaRegistry.baseInstance, ClErrors.IssuerNotFound)
        .withArgs(schema.issuerId)
    })

    it('Should fail if Schema is being created with inactive Issuer', async function () {
      const { didRegistry, schemaRegistry } = await loadFixture(deploySchemaContractFixture)

      didRegistry.deactivateDid(issuerId)

      const schema = createSchemaObject({ issuerId })

      await expect(schemaRegistry.createSchema(schema))
        .to.be.revertedWithCustomError(schemaRegistry.baseInstance, ClErrors.IssuerHasBeenDeactivated)
        .withArgs(schema.issuerId)
    })

    it('Should fail if Schema is being created with empty name', async function () {
      const { schemaRegistry } = await loadFixture(deploySchemaContractFixture)

      const schema = createSchemaObject({ issuerId, name: '' })

      await expect(schemaRegistry.createSchema(schema))
        .to.be.revertedWithCustomError(schemaRegistry.baseInstance, ClErrors.FieldRequired)
        .withArgs('name')
    })

    it('Should fail if Schema is being created with empty version', async function () {
      const { schemaRegistry } = await loadFixture(deploySchemaContractFixture)

      const schema = createSchemaObject({ issuerId, version: '' })

      await expect(schemaRegistry.createSchema(schema))
        .to.be.revertedWithCustomError(schemaRegistry.baseInstance, ClErrors.FieldRequired)
        .withArgs('version')
    })

    it('Should fail if Schema is being created without attributes', async function () {
      const { schemaRegistry } = await loadFixture(deploySchemaContractFixture)

      const schema = createSchemaObject({ issuerId, attrNames: [] })

      await expect(schemaRegistry.createSchema(schema))
        .to.be.revertedWithCustomError(schemaRegistry.baseInstance, ClErrors.FieldRequired)
        .withArgs('attributes')
    })

    it('Should fail if Schema is being created with invalid Schema ID', async function () {
      const { schemaRegistry } = await loadFixture(deploySchemaContractFixture)

      const schema = createSchemaObject({ issuerId })
      schema.id = 'SEp33q43PsdP7nDATyySSH:2:BasicSchema:1.0.0'

      await expect(schemaRegistry.createSchema(schema))
        .to.be.revertedWithCustomError(schemaRegistry.baseInstance, ClErrors.InvalidSchemaId)
        .withArgs(schema.id)
    })
  })
})<|MERGE_RESOLUTION|>--- conflicted
+++ resolved
@@ -1,11 +1,7 @@
 import { loadFixture } from '@nomicfoundation/hardhat-network-helpers'
 import { expect } from 'chai'
 import { ClErrors } from '../errors'
-<<<<<<< HEAD
-import { createBaseDidDocument, createFakeSignature, createSchemaObject, deploySchemaRegistry } from '../utils'
-=======
-import { createBaseDidDocument, createSchemaObject, TestableSchemaRegistry } from '../utils'
->>>>>>> fb95ef08
+import { createBaseDidDocument, createSchemaObject, deploySchemaRegistry } from '../utils'
 
 describe('SchemaRegistry', function () {
   const issuerId = 'did:indy2:mainnet:SEp33q43PsdP7nDATyySSH'
