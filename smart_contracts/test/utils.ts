<<<<<<< HEAD
import Web3 from "web3";
import { HardhatEthersSigner } from "@nomicfoundation/hardhat-ethers/signers";
import { ethers } from "hardhat";
import { DidRegistry } from "../typechain-types";
=======
import { HardhatEthersSigner } from '@nomicfoundation/hardhat-ethers/signers'
import { ethers } from 'hardhat'
import Web3 from 'web3'
>>>>>>> 9e7aef33

export const web3 = new Web3()

export const ZERO_ADDRESS = '0x0000000000000000000000000000000000000000'

export enum ROLES {
  EMPTY,
  TRUSTEE,
  ENDORSER,
  STEWARD,
}

export interface TestAccountDetails {
  account: HardhatEthersSigner
  role: ROLES
}

export interface TestAccounts {
  deployer: TestAccountDetails
  trustee: TestAccountDetails
  trustee2: TestAccountDetails
  trustee3: TestAccountDetails
  endorser: TestAccountDetails
  endorser2: TestAccountDetails
  endorser3: TestAccountDetails
  steward: TestAccountDetails
  steward2: TestAccountDetails
  steward3: TestAccountDetails
  noRole: TestAccountDetails
  noRole2: TestAccountDetails
  noRole3: TestAccountDetails
}

export async function getTestAccounts(roleControl: any): Promise<TestAccounts> {
  const [
    deployer,
    trustee,
    trustee2,
    trustee3,
    endorser,
    endorser2,
    endorser3,
    steward,
    steward2,
    steward3,
    noRole,
    noRole2,
    noRole3,
  ] = await ethers.getSigners()

  const testAccounts: TestAccounts = {
    deployer: { account: deployer, role: ROLES.TRUSTEE },
    trustee: { account: trustee, role: ROLES.TRUSTEE },
    trustee2: { account: trustee2, role: ROLES.TRUSTEE },
    trustee3: { account: trustee3, role: ROLES.TRUSTEE },
    endorser: { account: endorser, role: ROLES.ENDORSER },
    endorser2: { account: endorser2, role: ROLES.ENDORSER },
    endorser3: { account: endorser3, role: ROLES.ENDORSER },
    steward: { account: steward, role: ROLES.STEWARD },
    steward2: { account: steward2, role: ROLES.STEWARD },
    steward3: { account: steward3, role: ROLES.STEWARD },
    noRole: { account: noRole, role: ROLES.EMPTY },
    noRole2: { account: noRole2, role: ROLES.EMPTY },
    noRole3: { account: noRole3, role: ROLES.EMPTY },
  }
  for (const party of Object.values(testAccounts)) {
    if (party.role !== ROLES.EMPTY) {
      await roleControl.connect(deployer).assignRole(party.role, party.account)
    }
<<<<<<< HEAD
    for (let party of Object.values(testAccounts)) {
        if (party.role !== ROLES.EMPTY) {
            await roleControl.connect(deployer).assignRole(party.role, party.account)
        }
    }
    return testAccounts
}

export function createBaseDidDocument(did: string): DidRegistry.DidDocumentStruct {
    const verificationMethod: DidRegistry.VerificationMethodStruct = {
        id: `${did}#KEY-1`,
        verificationMethodType: 'Ed25519VerificationKey2018',
        controller: 'did:indy2:testnet:N22SEp33q43PsdP7nDATyySSH',
        publicKeyMultibase: 'zAKJP3f7BD6W4iWEQ9jwndVTCBq8ua2Utt8EEjJ6Vxsf',
        publicKeyJwk: '',
    }

    const authentication: DidRegistry.VerificationRelationshipStruct = {
        id: `${did}#KEY-1`,
        verificationMethod: {
            id: '',
            verificationMethodType: '',
            controller: '',
            publicKeyMultibase: '',
            publicKeyJwk: '',
        }
    }

    const didDocument: DidRegistry.DidDocumentStruct = {
        context: [],
        id: did,
        controller: [],
        verificationMethod: [verificationMethod],
        authentication: [authentication],
        assertionMethod: [],
        capabilityInvocation: [],
        capabilityDelegation: [],
        keyAgreement: [],
        service: [],
        alsoKnownAs: [],
    }

    return didDocument
}

export function createFakeSignature(did: string): DidRegistry.SignatureStruct {
    return { 
        id: did, 
        value: '4X3skpoEK2DRgZxQ9PwuEvCJpL8JHdQ8X4HDDFyztgqE15DM2ZnkvrAh9bQY16egVinZTzwHqznmnkaFM4jjyDgd' 
    }
=======
  }
  return testAccounts
>>>>>>> 9e7aef33
}<|MERGE_RESOLUTION|>--- conflicted
+++ resolved
@@ -1,13 +1,7 @@
-<<<<<<< HEAD
-import Web3 from "web3";
-import { HardhatEthersSigner } from "@nomicfoundation/hardhat-ethers/signers";
-import { ethers } from "hardhat";
-import { DidRegistry } from "../typechain-types";
-=======
 import { HardhatEthersSigner } from '@nomicfoundation/hardhat-ethers/signers'
 import { ethers } from 'hardhat'
 import Web3 from 'web3'
->>>>>>> 9e7aef33
+import { DidRegistry } from "../typechain-types";
 
 export const web3 = new Web3()
 
@@ -77,13 +71,8 @@
     if (party.role !== ROLES.EMPTY) {
       await roleControl.connect(deployer).assignRole(party.role, party.account)
     }
-<<<<<<< HEAD
-    for (let party of Object.values(testAccounts)) {
-        if (party.role !== ROLES.EMPTY) {
-            await roleControl.connect(deployer).assignRole(party.role, party.account)
-        }
-    }
-    return testAccounts
+  }
+  return testAccounts
 }
 
 export function createBaseDidDocument(did: string): DidRegistry.DidDocumentStruct {
@@ -124,12 +113,8 @@
 }
 
 export function createFakeSignature(did: string): DidRegistry.SignatureStruct {
-    return { 
-        id: did, 
-        value: '4X3skpoEK2DRgZxQ9PwuEvCJpL8JHdQ8X4HDDFyztgqE15DM2ZnkvrAh9bQY16egVinZTzwHqznmnkaFM4jjyDgd' 
+    return {
+        id: did,
+        value: '4X3skpoEK2DRgZxQ9PwuEvCJpL8JHdQ8X4HDDFyztgqE15DM2ZnkvrAh9bQY16egVinZTzwHqznmnkaFM4jjyDgd'
     }
-=======
-  }
-  return testAccounts
->>>>>>> 9e7aef33
 }