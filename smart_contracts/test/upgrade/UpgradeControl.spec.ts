import { loadFixture } from '@nomicfoundation/hardhat-network-helpers'
import chai from 'chai'
import { RoleControl } from '../../contracts-ts'
<<<<<<< HEAD
import { AuthErrors, ProxyError, UpgradeControlErrors } from '../errors'
import { ProxyEvents, UpgradeControlEvents } from '../events'
import { getTestAccounts, TestableUpgradeControl, UpgradablePrototype, ZERO_ADDRESS } from '../utils'
=======
import { TestableUpgradeControl, UpgradablePrototype } from '../utils/contract-helpers'
import { AuthErrors, ProxyError, UpgradeControlErrors } from '../utils/errors'
import { ProxyEvents, UpgradeControlEvents } from '../utils/events'
import { getTestAccounts } from '../utils/test-entities'
>>>>>>> 9fda7d46

const { expect } = chai

describe('UpgradableControl', function () {
  async function deployUpgradableContractFixture() {
    const roleControl = await new RoleControl().deployProxy({ params: [ZERO_ADDRESS] })

    const testAccounts = await getTestAccounts(roleControl)

    const upgradeControl = await new TestableUpgradeControl().deployProxy({ params: [roleControl.address] })

    const upgradablePrototype = await new UpgradablePrototype('UpgradablePrototypeV1').deployProxy({
      params: [upgradeControl.address],
    })

    const upgradablePrototypeV2 = await new UpgradablePrototype('UpgradablePrototypeV2').deploy()

    return { upgradeControl, upgradablePrototype, upgradablePrototypeV2, testAccounts }
  }

  describe('Propose and approve contract', function () {
    it('Should upgrade the proposed contract once sufficient approvals are received', async function () {
      const { upgradeControl, upgradablePrototype, upgradablePrototypeV2, testAccounts } = await loadFixture(
        deployUpgradableContractFixture,
      )

      // Propose and approve by trustee
      upgradeControl.connect(testAccounts.trustee.account)
      await expect(upgradeControl.propose(upgradablePrototype.address!, upgradablePrototypeV2.address!))
        .to.emit(upgradeControl.baseInstance, UpgradeControlEvents.UpgradeProposed)
        .withArgs(upgradablePrototype.address, upgradablePrototypeV2.address, testAccounts.trustee.account.address)
      await expect(upgradeControl.approve(upgradablePrototype.address!, upgradablePrototypeV2.address!))
        .to.emit(upgradeControl.baseInstance, UpgradeControlEvents.UpgradeApproved)
        .withArgs(upgradablePrototype.address, upgradablePrototypeV2.address, testAccounts.trustee.account.address)

      // Approve by trustee2
      upgradeControl.connect(testAccounts.trustee2.account)
      await expect(upgradeControl.approve(upgradablePrototype.address!, upgradablePrototypeV2.address!))
        .to.emit(upgradeControl.baseInstance, UpgradeControlEvents.UpgradeApproved)
        .withArgs(upgradablePrototype.address, upgradablePrototypeV2.address, testAccounts.trustee2.account.address)

      // Approve by trustee3
      upgradeControl.connect(testAccounts.trustee3.account)
      await expect(upgradeControl.approve(upgradablePrototype.address!, upgradablePrototypeV2.address!))
        .to.emit(upgradablePrototype.baseInstance, ProxyEvents.Upgraded)
        .withArgs(upgradablePrototypeV2.address)
        .to.emit(upgradeControl.baseInstance, UpgradeControlEvents.UpgradeApproved)
        .withArgs(upgradablePrototype.address, upgradablePrototypeV2.address, testAccounts.trustee3.account.address)

      expect(upgradeControl.ensureSufficientApprovals(upgradablePrototype.address!, upgradablePrototypeV2.address!)).to
        .not.reverted
      expect(await upgradablePrototype.version).to.be.equal(await upgradablePrototypeV2.version)
    })

    it('Should not upgrade the proposed contract without receiving sufficient approvals', async function () {
      const { upgradeControl, upgradablePrototype, upgradablePrototypeV2, testAccounts } = await loadFixture(
        deployUpgradableContractFixture,
      )

      // Propose and approve by trustee
      upgradeControl.connect(testAccounts.trustee.account)
      await expect(upgradeControl.propose(upgradablePrototype.address!, upgradablePrototypeV2.address!))
        .to.emit(upgradeControl.baseInstance, UpgradeControlEvents.UpgradeProposed)
        .withArgs(upgradablePrototype.address, upgradablePrototypeV2.address, testAccounts.trustee.account.address)
      await expect(upgradeControl.approve(upgradablePrototype.address!, upgradablePrototypeV2.address!))
        .to.emit(upgradeControl.baseInstance, UpgradeControlEvents.UpgradeApproved)
        .withArgs(upgradablePrototype.address, upgradablePrototypeV2.address, testAccounts.trustee.account.address)

      // Approve by trustee2
      upgradeControl.connect(testAccounts.trustee2.account)
      await expect(upgradeControl.approve(upgradablePrototype.address!, upgradablePrototypeV2.address!))
        .to.emit(upgradeControl.baseInstance, UpgradeControlEvents.UpgradeApproved)
        .withArgs(upgradablePrototype.address, upgradablePrototypeV2.address, testAccounts.trustee2.account.address)

      expect(
        upgradeControl.ensureSufficientApprovals(upgradablePrototype.address!, upgradablePrototypeV2.address!),
      ).revertedWithCustomError(upgradeControl.baseInstance, UpgradeControlErrors.InsufficientApprovals)
      expect(await upgradablePrototype.version).to.be.not.equal(await upgradablePrototypeV2.version)
    })
  })

  describe('Propose negative cases', function () {
    it('Should fail when propose sends from a non-trustee account', async function () {
      const { upgradeControl, upgradablePrototype, upgradablePrototypeV2, testAccounts } = await loadFixture(
        deployUpgradableContractFixture,
      )

      // Propose by endorser
      upgradeControl.connect(testAccounts.endorser.account)
      await expect(upgradeControl.propose(upgradablePrototype.address!, upgradablePrototypeV2.address!))
        .to.revertedWithCustomError(upgradeControl.baseInstance, AuthErrors.Unauthorized)
        .withArgs(testAccounts.endorser.account.address)

      // Propose by steward
      upgradeControl.connect(testAccounts.steward.account)
      await expect(upgradeControl.propose(upgradablePrototype.address!, upgradablePrototypeV2.address!))
        .to.revertedWithCustomError(upgradeControl.baseInstance, AuthErrors.Unauthorized)
        .withArgs(testAccounts.steward.account.address)

      // Propose by account without role
      upgradeControl.connect(testAccounts.noRole.account)
      await expect(upgradeControl.propose(upgradablePrototype.address!, upgradablePrototypeV2.address!))
        .to.revertedWithCustomError(upgradeControl.baseInstance, AuthErrors.Unauthorized)
        .withArgs(testAccounts.noRole.account.address)
    })

    it('Should fail when an implementation that is not UUPSUpgradable is proposed', async function () {
      const { upgradeControl, upgradablePrototype, testAccounts } = await loadFixture(deployUpgradableContractFixture)

      const notUpgradable = await new UpgradablePrototype('NotUpgradable').deploy()

      // Propose by trustee
      upgradeControl.connect(testAccounts.trustee.account)
      await expect(upgradeControl.propose(upgradablePrototype.address!, notUpgradable.address!))
        .to.revertedWithCustomError(upgradeControl.baseInstance, ProxyError.ERC1967InvalidImplementation)
        .withArgs(notUpgradable.address)
    })

    it('Should fail when the same implementation upgrade is proposed twice', async function () {
      const { upgradeControl, upgradablePrototype, upgradablePrototypeV2, testAccounts } = await loadFixture(
        deployUpgradableContractFixture,
      )

      // Propose upgrade by trustee
      upgradeControl.connect(testAccounts.trustee.account)
      await expect(upgradeControl.propose(upgradablePrototype.address!, upgradablePrototypeV2.address!))
        .to.emit(upgradeControl.baseInstance, UpgradeControlEvents.UpgradeProposed)
        .withArgs(upgradablePrototype.address, upgradablePrototypeV2.address, testAccounts.trustee.account.address)

      // Propose same upgrade by trustee
      upgradeControl.connect(testAccounts.trustee.account)
      await expect(upgradeControl.propose(upgradablePrototype.address!, upgradablePrototypeV2.address!))
        .to.revertedWithCustomError(upgradeControl.baseInstance, UpgradeControlErrors.UpgradeAlreadyProposed)
        .withArgs(upgradablePrototype.address, upgradablePrototypeV2.address)
    })
  })

  describe('Approve negative cases', function () {
    it('Should fail when the trustee has already approved the implementation upgrade', async function () {
      const { upgradeControl, upgradablePrototype, upgradablePrototypeV2, testAccounts } = await loadFixture(
        deployUpgradableContractFixture,
      )

      // Propose and approve by trustee
      upgradeControl.connect(testAccounts.trustee.account)
      await expect(upgradeControl.propose(upgradablePrototype.address!, upgradablePrototypeV2.address!))
        .to.emit(upgradeControl.baseInstance, UpgradeControlEvents.UpgradeProposed)
        .withArgs(upgradablePrototype.address, upgradablePrototypeV2.address, testAccounts.trustee.account.address)
      await expect(upgradeControl.approve(upgradablePrototype.address!, upgradablePrototypeV2.address!))
        .to.emit(upgradeControl.baseInstance, UpgradeControlEvents.UpgradeApproved)
        .withArgs(upgradablePrototype.address, upgradablePrototypeV2.address, testAccounts.trustee.account.address)

      await expect(
        upgradeControl.approve(upgradablePrototype.address!, upgradablePrototypeV2.address!),
      ).to.revertedWithCustomError(upgradeControl.baseInstance, UpgradeControlErrors.UpgradeAlreadyApproved)
    })

    it('Should fail when approval sends from a non-trustee account', async function () {
      const { upgradeControl, upgradablePrototype, upgradablePrototypeV2, testAccounts } = await loadFixture(
        deployUpgradableContractFixture,
      )

      // Propose by trustee
      upgradeControl.connect(testAccounts.trustee.account)
      await expect(upgradeControl.propose(upgradablePrototype.address!, upgradablePrototypeV2.address!))
        .to.emit(upgradeControl.baseInstance, UpgradeControlEvents.UpgradeProposed)
        .withArgs(upgradablePrototype.address, upgradablePrototypeV2.address, testAccounts.trustee.account.address)

      // Approve by endorser
      upgradeControl.connect(testAccounts.endorser.account)
      await expect(upgradeControl.approve(upgradablePrototype.address!, upgradablePrototypeV2.address!))
        .to.revertedWithCustomError(upgradeControl.baseInstance, AuthErrors.Unauthorized)
        .withArgs(testAccounts.endorser.account.address)

      // Approve by steward
      upgradeControl.connect(testAccounts.steward.account)
      await expect(upgradeControl.approve(upgradablePrototype.address!, upgradablePrototypeV2.address!))
        .to.revertedWithCustomError(upgradeControl.baseInstance, AuthErrors.Unauthorized)
        .withArgs(testAccounts.steward.account.address)

      // Approve by account without role
      upgradeControl.connect(testAccounts.noRole.account)
      await expect(upgradeControl.approve(upgradablePrototype.address!, upgradablePrototypeV2.address!))
        .to.revertedWithCustomError(upgradeControl.baseInstance, AuthErrors.Unauthorized)
        .withArgs(testAccounts.noRole.account.address)
    })

    it('Should fail when approval sends to an unproposed upgrade', async function () {
      const { upgradeControl, upgradablePrototype, upgradablePrototypeV2, testAccounts } = await loadFixture(
        deployUpgradableContractFixture,
      )

      // Propose by trustee
      upgradeControl.connect(testAccounts.trustee.account)
      await expect(upgradeControl.approve(upgradablePrototype.address!, upgradablePrototypeV2.address!))
        .to.revertedWithCustomError(upgradeControl.baseInstance, UpgradeControlErrors.UpgradeProposalNotFound)
        .withArgs(upgradablePrototype.address, upgradablePrototypeV2.address)
    })
  })
})<|MERGE_RESOLUTION|>--- conflicted
+++ resolved
@@ -1,16 +1,10 @@
 import { loadFixture } from '@nomicfoundation/hardhat-network-helpers'
 import chai from 'chai'
 import { RoleControl } from '../../contracts-ts'
-<<<<<<< HEAD
-import { AuthErrors, ProxyError, UpgradeControlErrors } from '../errors'
-import { ProxyEvents, UpgradeControlEvents } from '../events'
-import { getTestAccounts, TestableUpgradeControl, UpgradablePrototype, ZERO_ADDRESS } from '../utils'
-=======
 import { TestableUpgradeControl, UpgradablePrototype } from '../utils/contract-helpers'
 import { AuthErrors, ProxyError, UpgradeControlErrors } from '../utils/errors'
 import { ProxyEvents, UpgradeControlEvents } from '../utils/events'
-import { getTestAccounts } from '../utils/test-entities'
->>>>>>> 9fda7d46
+import { getTestAccounts, ZERO_ADDRESS } from '../utils/test-entities'
 
 const { expect } = chai
 
