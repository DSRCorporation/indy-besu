--- conflicted
+++ resolved
@@ -4,11 +4,8 @@
   accountControl,
   credentialDefinitionRegistry,
   ethereumDidRegistry,
-<<<<<<< HEAD
   indyDidRegistry,
-=======
   legacyMappingRegistry,
->>>>>>> 3713d1ef
   roleControl,
   schemaRegistry,
   universalDidResolver,
