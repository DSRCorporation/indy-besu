--- conflicted
+++ resolved
@@ -11,15 +11,11 @@
 pub use client::*;
 pub use constants::*;
 
-<<<<<<< HEAD
+// use async_trait::async_trait;
+
+// #[async_trait(?Send)]
 #[async_trait]
 pub trait Client: Sync + Send {
-=======
-use async_trait::async_trait;
-
-#[async_trait(?Send)]
-pub trait Client {
->>>>>>> 16bc451e
     /// Retrieve count of transaction for the given account
     ///
     /// # Params
@@ -32,11 +28,8 @@
     /// Submit transaction to the ledger
     ///
     /// # Params
-<<<<<<< HEAD
     /// - `transaction` transaction to submit
-=======
     /// - `transaction` prepared transaction to submit
->>>>>>> 16bc451e
     ///
     /// # Returns
     /// hash of a block in which transaction included
