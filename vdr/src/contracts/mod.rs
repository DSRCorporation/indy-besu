pub mod auth;
pub mod cl;
pub mod did;
pub mod migration;
pub mod network;

<<<<<<< HEAD
pub use did::*;
=======
pub use auth::{role_control, Role};
pub use cl::{credential_definition_registry, schema_registry, CredentialDefinition, Schema};
pub use did::*;
pub use migration::legacy_mapping_registry;
pub use network::validator_control;
>>>>>>> ec4e2433
<|MERGE_RESOLUTION|>--- conflicted
+++ resolved
@@ -4,12 +4,8 @@
 pub mod migration;
 pub mod network;
 
-<<<<<<< HEAD
-pub use did::*;
-=======
 pub use auth::{role_control, Role};
 pub use cl::{credential_definition_registry, schema_registry, CredentialDefinition, Schema};
 pub use did::*;
 pub use migration::legacy_mapping_registry;
-pub use network::validator_control;
->>>>>>> ec4e2433
+pub use network::validator_control;