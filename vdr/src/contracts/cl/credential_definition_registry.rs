use crate::{
    client::{
        ContractParam, LedgerClient, Transaction, TransactionBuilder, TransactionParser,
        TransactionType,
    },
    contracts::cl::types::{
        credential_definition::{CredentialDefinition, CredentialDefinitionWithMeta},
        credential_definition_id::CredentialDefinitionId,
    },
    error::VdrResult,
};

pub struct CredentialDefinitionRegistry;

impl CredentialDefinitionRegistry {
    const CONTRACT_NAME: &'static str = "CredentialDefinitionRegistry";
    const METHOD_CREATE_CREDENTIAL_DEFINITION: &'static str = "createCredentialDefinition";
    const METHOD_RESOLVE_CREDENTIAL_DEFINITION: &'static str = "resolveCredentialDefinition";

    pub fn build_create_credential_definition_transaction(
        client: &LedgerClient,
        from: &str,
        credential_definition: &CredentialDefinition,
    ) -> VdrResult<Transaction> {
        TransactionBuilder::new()
            .set_contract(Self::CONTRACT_NAME)
            .set_method(Self::METHOD_CREATE_CREDENTIAL_DEFINITION)
            .add_param(credential_definition.clone().into())
            .set_type(TransactionType::Write)
            .set_from(from)
            .build(&client)
    }

    pub fn build_resolve_credential_definition_transaction(
        client: &LedgerClient,
        id: &CredentialDefinitionId,
    ) -> VdrResult<Transaction> {
        TransactionBuilder::new()
            .set_contract(Self::CONTRACT_NAME)
            .set_method(Self::METHOD_RESOLVE_CREDENTIAL_DEFINITION)
            .add_param(ContractParam::String(id.value().into()))
            .set_type(TransactionType::Read)
            .build(&client)
    }

    pub fn parse_resolve_credential_definition_result(
        client: &LedgerClient,
        bytes: &[u8],
    ) -> VdrResult<CredentialDefinition> {
        TransactionParser::new()
            .set_contract(Self::CONTRACT_NAME)
            .set_method(Self::METHOD_RESOLVE_CREDENTIAL_DEFINITION)
            .parse::<CredentialDefinitionWithMeta>(&client, bytes)
            .map(|credential_definition_with_meta| {
                credential_definition_with_meta.credential_definition
            })
    }

    pub async fn create_credential_definition(
        client: &LedgerClient,
        from: &str,
        credential_definition: &CredentialDefinition,
    ) -> VdrResult<String> {
        let transaction = Self::build_create_credential_definition_transaction(
            client,
            from,
            credential_definition,
        )?;
        client.sign_and_submit(&transaction).await
    }

    pub async fn resolve_credential_definition(
        client: &LedgerClient,
        id: &CredentialDefinitionId,
    ) -> VdrResult<CredentialDefinition> {
        let transaction = Self::build_resolve_credential_definition_transaction(client, id)?;
        let result = client.submit_transaction(&transaction).await?;
        Self::parse_resolve_credential_definition_result(client, &result)
    }
}

#[cfg(test)]
pub mod test {
    use super::*;
    use crate::{
        client::test::{client, CHAIN_ID, CRED_DEF_REGISTRY_ADDRESS},
        contracts::{
            cl::types::{
                credential_definition::test::{credential_definition, CREDENTIAL_DEFINITION_TAG},
                schema::test::SCHEMA_ID,
                schema_id::SchemaId,
            },
            did::did_doc::test::ISSUER_ID,
        },
<<<<<<< HEAD
        signer::signer::test::ACCOUNT,
        DID,
=======
        did::DID,
        signer::test::ACCOUNT,
>>>>>>> 64883447
    };

    mod build_create_credential_definition_transaction {
        use super::*;

        #[test]
        fn build_create_credential_definition_transaction_test() {
            let client = client();
            let transaction =
                CredentialDefinitionRegistry::build_create_credential_definition_transaction(
                    &client,
                    ACCOUNT,
                    &credential_definition(
                        &DID::new(ISSUER_ID),
                        &SchemaId::new(SCHEMA_ID),
                        Some(CREDENTIAL_DEFINITION_TAG),
                    ),
                )
                .unwrap();
            let expected_transaction = Transaction {
                type_: TransactionType::Write,
                from: Some(ACCOUNT.to_string()),
                to: CRED_DEF_REGISTRY_ADDRESS.to_string(),
                chain_id: CHAIN_ID,
                data: vec![
                    156, 53, 148, 26, 0, 0, 0, 0, 0, 0, 0, 0, 0, 0, 0, 0, 0, 0, 0, 0, 0, 0, 0, 0,
                    0, 0, 0, 0, 0, 0, 0, 0, 0, 0, 0, 32, 0, 0, 0, 0, 0, 0, 0, 0, 0, 0, 0, 0, 0, 0,
                    0, 0, 0, 0, 0, 0, 0, 0, 0, 0, 0, 0, 0, 0, 0, 0, 0, 192, 0, 0, 0, 0, 0, 0, 0, 0,
                    0, 0, 0, 0, 0, 0, 0, 0, 0, 0, 0, 0, 0, 0, 0, 0, 0, 0, 0, 0, 0, 0, 1, 128, 0, 0,
                    0, 0, 0, 0, 0, 0, 0, 0, 0, 0, 0, 0, 0, 0, 0, 0, 0, 0, 0, 0, 0, 0, 0, 0, 0, 0,
                    0, 0, 1, 224, 0, 0, 0, 0, 0, 0, 0, 0, 0, 0, 0, 0, 0, 0, 0, 0, 0, 0, 0, 0, 0, 0,
                    0, 0, 0, 0, 0, 0, 0, 0, 2, 96, 0, 0, 0, 0, 0, 0, 0, 0, 0, 0, 0, 0, 0, 0, 0, 0,
                    0, 0, 0, 0, 0, 0, 0, 0, 0, 0, 0, 0, 0, 0, 2, 160, 0, 0, 0, 0, 0, 0, 0, 0, 0, 0,
                    0, 0, 0, 0, 0, 0, 0, 0, 0, 0, 0, 0, 0, 0, 0, 0, 0, 0, 0, 0, 2, 224, 0, 0, 0, 0,
                    0, 0, 0, 0, 0, 0, 0, 0, 0, 0, 0, 0, 0, 0, 0, 0, 0, 0, 0, 0, 0, 0, 0, 0, 0, 0,
                    0, 151, 100, 105, 100, 58, 105, 110, 100, 121, 50, 58, 116, 101, 115, 116, 110,
                    101, 116, 58, 51, 76, 112, 106, 115, 122, 107, 103, 84, 109, 69, 51, 113, 84,
                    104, 103, 101, 50, 53, 70, 90, 119, 47, 97, 110, 111, 110, 99, 114, 101, 100,
                    115, 47, 118, 48, 47, 67, 76, 65, 73, 77, 95, 68, 69, 70, 47, 100, 105, 100,
                    58, 105, 110, 100, 121, 50, 58, 116, 101, 115, 116, 110, 101, 116, 58, 51, 76,
                    112, 106, 115, 122, 107, 103, 84, 109, 69, 51, 113, 84, 104, 103, 101, 50, 53,
                    70, 90, 119, 47, 97, 110, 111, 110, 99, 114, 101, 100, 115, 47, 118, 48, 47,
                    83, 67, 72, 69, 77, 65, 47, 70, 49, 68, 67, 108, 97, 70, 69, 122, 105, 51, 116,
                    47, 49, 46, 48, 46, 48, 47, 100, 101, 102, 97, 117, 108, 116, 0, 0, 0, 0, 0, 0,
                    0, 0, 0, 0, 0, 0, 0, 0, 0, 0, 0, 0, 0, 0, 0, 0, 0, 0, 0, 0, 0, 0, 0, 0, 0, 0,
                    0, 0, 0, 0, 0, 0, 0, 0, 40, 100, 105, 100, 58, 105, 110, 100, 121, 50, 58, 116,
                    101, 115, 116, 110, 101, 116, 58, 51, 76, 112, 106, 115, 122, 107, 103, 84,
                    109, 69, 51, 113, 84, 104, 103, 101, 50, 53, 70, 90, 119, 0, 0, 0, 0, 0, 0, 0,
                    0, 0, 0, 0, 0, 0, 0, 0, 0, 0, 0, 0, 0, 0, 0, 0, 0, 0, 0, 0, 0, 0, 0, 0, 0, 0,
                    0, 0, 0, 0, 0, 0, 0, 0, 0, 0, 0, 0, 0, 0, 0, 0, 0, 0, 0, 0, 0, 0, 79, 100, 105,
                    100, 58, 105, 110, 100, 121, 50, 58, 116, 101, 115, 116, 110, 101, 116, 58, 51,
                    76, 112, 106, 115, 122, 107, 103, 84, 109, 69, 51, 113, 84, 104, 103, 101, 50,
                    53, 70, 90, 119, 47, 97, 110, 111, 110, 99, 114, 101, 100, 115, 47, 118, 48,
                    47, 83, 67, 72, 69, 77, 65, 47, 70, 49, 68, 67, 108, 97, 70, 69, 122, 105, 51,
                    116, 47, 49, 46, 48, 46, 48, 0, 0, 0, 0, 0, 0, 0, 0, 0, 0, 0, 0, 0, 0, 0, 0, 0,
                    0, 0, 0, 0, 0, 0, 0, 0, 0, 0, 0, 0, 0, 0, 0, 0, 0, 0, 0, 0, 0, 0, 0, 0, 0, 0,
                    0, 0, 0, 0, 0, 2, 67, 76, 0, 0, 0, 0, 0, 0, 0, 0, 0, 0, 0, 0, 0, 0, 0, 0, 0, 0,
                    0, 0, 0, 0, 0, 0, 0, 0, 0, 0, 0, 0, 0, 0, 0, 0, 0, 0, 0, 0, 0, 0, 0, 0, 0, 0,
                    0, 0, 0, 0, 0, 0, 0, 0, 0, 0, 0, 0, 0, 0, 0, 0, 0, 7, 100, 101, 102, 97, 117,
                    108, 116, 0, 0, 0, 0, 0, 0, 0, 0, 0, 0, 0, 0, 0, 0, 0, 0, 0, 0, 0, 0, 0, 0, 0,
                    0, 0, 0, 0, 0, 0, 0, 0, 0, 0, 0, 0, 0, 0, 0, 0, 0, 0, 0, 0, 0, 0, 0, 0, 0, 0,
                    0, 0, 0, 0, 0, 0, 0, 68, 123, 34, 110, 34, 58, 34, 55, 55, 57, 46, 46, 46, 51,
                    57, 55, 34, 44, 34, 114, 99, 116, 120, 116, 34, 58, 34, 55, 55, 52, 46, 46, 46,
                    57, 55, 55, 34, 44, 34, 115, 34, 58, 34, 55, 53, 48, 46, 46, 56, 57, 51, 34,
                    44, 34, 122, 34, 58, 34, 54, 51, 50, 46, 46, 46, 48, 48, 53, 34, 125, 0, 0, 0,
                    0, 0, 0, 0, 0, 0, 0, 0, 0, 0, 0, 0, 0, 0, 0, 0, 0, 0, 0, 0, 0, 0, 0, 0, 0,
                ],
                signed: None,
            };
            assert_eq!(expected_transaction, transaction);
        }
    }

    mod build_resolve_credential_definition_transaction {
        use super::*;

        #[test]
        fn build_resolve_credential_definition_transaction_test() {
            let client = client();
            let transaction =
                CredentialDefinitionRegistry::build_resolve_credential_definition_transaction(
                    &client,
                    &credential_definition(
                        &DID::new(ISSUER_ID),
                        &SchemaId::new(SCHEMA_ID),
                        Some(CREDENTIAL_DEFINITION_TAG),
                    )
                    .id,
                )
                .unwrap();
            let expected_transaction = Transaction {
                type_: TransactionType::Read,
                from: None,
                to: CRED_DEF_REGISTRY_ADDRESS.to_string(),
                chain_id: CHAIN_ID,
                data: vec![
                    97, 112, 196, 138, 0, 0, 0, 0, 0, 0, 0, 0, 0, 0, 0, 0, 0, 0, 0, 0, 0, 0, 0, 0,
                    0, 0, 0, 0, 0, 0, 0, 0, 0, 0, 0, 32, 0, 0, 0, 0, 0, 0, 0, 0, 0, 0, 0, 0, 0, 0,
                    0, 0, 0, 0, 0, 0, 0, 0, 0, 0, 0, 0, 0, 0, 0, 0, 0, 151, 100, 105, 100, 58, 105,
                    110, 100, 121, 50, 58, 116, 101, 115, 116, 110, 101, 116, 58, 51, 76, 112, 106,
                    115, 122, 107, 103, 84, 109, 69, 51, 113, 84, 104, 103, 101, 50, 53, 70, 90,
                    119, 47, 97, 110, 111, 110, 99, 114, 101, 100, 115, 47, 118, 48, 47, 67, 76,
                    65, 73, 77, 95, 68, 69, 70, 47, 100, 105, 100, 58, 105, 110, 100, 121, 50, 58,
                    116, 101, 115, 116, 110, 101, 116, 58, 51, 76, 112, 106, 115, 122, 107, 103,
                    84, 109, 69, 51, 113, 84, 104, 103, 101, 50, 53, 70, 90, 119, 47, 97, 110, 111,
                    110, 99, 114, 101, 100, 115, 47, 118, 48, 47, 83, 67, 72, 69, 77, 65, 47, 70,
                    49, 68, 67, 108, 97, 70, 69, 122, 105, 51, 116, 47, 49, 46, 48, 46, 48, 47,
                    100, 101, 102, 97, 117, 108, 116, 0, 0, 0, 0, 0, 0, 0, 0, 0,
                ],
                signed: None,
            };
            assert_eq!(expected_transaction, transaction);
        }
    }

    mod parse_resolve_credential_definition_result {
        use super::*;

        #[test]
        fn parse_resolve_credential_definition_result_test() {
            let client = client();
            let data = vec![
                0, 0, 0, 0, 0, 0, 0, 0, 0, 0, 0, 0, 0, 0, 0, 0, 0, 0, 0, 0, 0, 0, 0, 0, 0, 0, 0, 0,
                0, 0, 0, 32, 0, 0, 0, 0, 0, 0, 0, 0, 0, 0, 0, 0, 0, 0, 0, 0, 0, 0, 0, 0, 0, 0, 0,
                0, 0, 0, 0, 0, 0, 0, 0, 64, 0, 0, 0, 0, 0, 0, 0, 0, 0, 0, 0, 0, 0, 0, 0, 0, 0, 0,
                0, 0, 0, 0, 0, 0, 0, 0, 0, 0, 101, 39, 237, 185, 0, 0, 0, 0, 0, 0, 0, 0, 0, 0, 0,
                0, 0, 0, 0, 0, 0, 0, 0, 0, 0, 0, 0, 0, 0, 0, 0, 0, 0, 0, 0, 192, 0, 0, 0, 0, 0, 0,
                0, 0, 0, 0, 0, 0, 0, 0, 0, 0, 0, 0, 0, 0, 0, 0, 0, 0, 0, 0, 0, 0, 0, 0, 1, 128, 0,
                0, 0, 0, 0, 0, 0, 0, 0, 0, 0, 0, 0, 0, 0, 0, 0, 0, 0, 0, 0, 0, 0, 0, 0, 0, 0, 0, 0,
                0, 1, 224, 0, 0, 0, 0, 0, 0, 0, 0, 0, 0, 0, 0, 0, 0, 0, 0, 0, 0, 0, 0, 0, 0, 0, 0,
                0, 0, 0, 0, 0, 0, 2, 96, 0, 0, 0, 0, 0, 0, 0, 0, 0, 0, 0, 0, 0, 0, 0, 0, 0, 0, 0,
                0, 0, 0, 0, 0, 0, 0, 0, 0, 0, 0, 2, 160, 0, 0, 0, 0, 0, 0, 0, 0, 0, 0, 0, 0, 0, 0,
                0, 0, 0, 0, 0, 0, 0, 0, 0, 0, 0, 0, 0, 0, 0, 0, 2, 224, 0, 0, 0, 0, 0, 0, 0, 0, 0,
                0, 0, 0, 0, 0, 0, 0, 0, 0, 0, 0, 0, 0, 0, 0, 0, 0, 0, 0, 0, 0, 0, 151, 100, 105,
                100, 58, 105, 110, 100, 121, 50, 58, 116, 101, 115, 116, 110, 101, 116, 58, 51, 76,
                112, 106, 115, 122, 107, 103, 84, 109, 69, 51, 113, 84, 104, 103, 101, 50, 53, 70,
                90, 119, 47, 97, 110, 111, 110, 99, 114, 101, 100, 115, 47, 118, 48, 47, 67, 76,
                65, 73, 77, 95, 68, 69, 70, 47, 100, 105, 100, 58, 105, 110, 100, 121, 50, 58, 116,
                101, 115, 116, 110, 101, 116, 58, 51, 76, 112, 106, 115, 122, 107, 103, 84, 109,
                69, 51, 113, 84, 104, 103, 101, 50, 53, 70, 90, 119, 47, 97, 110, 111, 110, 99,
                114, 101, 100, 115, 47, 118, 48, 47, 83, 67, 72, 69, 77, 65, 47, 70, 49, 68, 67,
                108, 97, 70, 69, 122, 105, 51, 116, 47, 49, 46, 48, 46, 48, 47, 100, 101, 102, 97,
                117, 108, 116, 0, 0, 0, 0, 0, 0, 0, 0, 0, 0, 0, 0, 0, 0, 0, 0, 0, 0, 0, 0, 0, 0, 0,
                0, 0, 0, 0, 0, 0, 0, 0, 0, 0, 0, 0, 0, 0, 0, 0, 0, 40, 100, 105, 100, 58, 105, 110,
                100, 121, 50, 58, 116, 101, 115, 116, 110, 101, 116, 58, 51, 76, 112, 106, 115,
                122, 107, 103, 84, 109, 69, 51, 113, 84, 104, 103, 101, 50, 53, 70, 90, 119, 0, 0,
                0, 0, 0, 0, 0, 0, 0, 0, 0, 0, 0, 0, 0, 0, 0, 0, 0, 0, 0, 0, 0, 0, 0, 0, 0, 0, 0, 0,
                0, 0, 0, 0, 0, 0, 0, 0, 0, 0, 0, 0, 0, 0, 0, 0, 0, 0, 0, 0, 0, 0, 0, 0, 0, 79, 100,
                105, 100, 58, 105, 110, 100, 121, 50, 58, 116, 101, 115, 116, 110, 101, 116, 58,
                51, 76, 112, 106, 115, 122, 107, 103, 84, 109, 69, 51, 113, 84, 104, 103, 101, 50,
                53, 70, 90, 119, 47, 97, 110, 111, 110, 99, 114, 101, 100, 115, 47, 118, 48, 47,
                83, 67, 72, 69, 77, 65, 47, 70, 49, 68, 67, 108, 97, 70, 69, 122, 105, 51, 116, 47,
                49, 46, 48, 46, 48, 0, 0, 0, 0, 0, 0, 0, 0, 0, 0, 0, 0, 0, 0, 0, 0, 0, 0, 0, 0, 0,
                0, 0, 0, 0, 0, 0, 0, 0, 0, 0, 0, 0, 0, 0, 0, 0, 0, 0, 0, 0, 0, 0, 0, 0, 0, 0, 0, 2,
                67, 76, 0, 0, 0, 0, 0, 0, 0, 0, 0, 0, 0, 0, 0, 0, 0, 0, 0, 0, 0, 0, 0, 0, 0, 0, 0,
                0, 0, 0, 0, 0, 0, 0, 0, 0, 0, 0, 0, 0, 0, 0, 0, 0, 0, 0, 0, 0, 0, 0, 0, 0, 0, 0, 0,
                0, 0, 0, 0, 0, 0, 0, 0, 7, 100, 101, 102, 97, 117, 108, 116, 0, 0, 0, 0, 0, 0, 0,
                0, 0, 0, 0, 0, 0, 0, 0, 0, 0, 0, 0, 0, 0, 0, 0, 0, 0, 0, 0, 0, 0, 0, 0, 0, 0, 0, 0,
                0, 0, 0, 0, 0, 0, 0, 0, 0, 0, 0, 0, 0, 0, 0, 0, 0, 0, 0, 0, 0, 68, 123, 34, 110,
                34, 58, 34, 55, 55, 57, 46, 46, 46, 51, 57, 55, 34, 44, 34, 114, 99, 116, 120, 116,
                34, 58, 34, 55, 55, 52, 46, 46, 46, 57, 55, 55, 34, 44, 34, 115, 34, 58, 34, 55,
                53, 48, 46, 46, 56, 57, 51, 34, 44, 34, 122, 34, 58, 34, 54, 51, 50, 46, 46, 46,
                48, 48, 53, 34, 125, 0, 0, 0, 0, 0, 0, 0, 0, 0, 0, 0, 0, 0, 0, 0, 0, 0, 0, 0, 0, 0,
                0, 0, 0, 0, 0, 0, 0,
            ];
            let parsed_cred_def =
                CredentialDefinitionRegistry::parse_resolve_credential_definition_result(
                    &client, &data,
                )
                .unwrap();
            assert_eq!(
                credential_definition(
                    &DID::new(ISSUER_ID),
                    &SchemaId::new(SCHEMA_ID),
                    Some(CREDENTIAL_DEFINITION_TAG)
                ),
                parsed_cred_def
            );
        }
    }
}<|MERGE_RESOLUTION|>--- conflicted
+++ resolved
@@ -90,15 +90,10 @@
                 schema::test::SCHEMA_ID,
                 schema_id::SchemaId,
             },
-            did::did_doc::test::ISSUER_ID,
+            did::types::did_doc::test::ISSUER_ID,
         },
-<<<<<<< HEAD
         signer::signer::test::ACCOUNT,
         DID,
-=======
-        did::DID,
-        signer::test::ACCOUNT,
->>>>>>> 64883447
     };
 
     mod build_create_credential_definition_transaction {
