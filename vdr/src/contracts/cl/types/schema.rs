use crate::{
    error::VdrError,
    types::{ContractOutput, ContractParam},
    Address, SchemaId, VdrResult,
};
use std::collections::HashSet;

use crate::{contracts::did::types::did::DID, types::ContractEvent};
use serde_derive::{Deserialize, Serialize};

#[derive(Debug, Clone, PartialEq, Serialize, Deserialize)]
pub struct Schema {
    #[serde(rename = "issuerId")]
    pub issuer_id: DID,
    pub name: String,
    pub version: String,
    #[serde(rename = "attrNames")]
    pub attr_names: HashSet<String>,
}

impl Schema {
    pub fn id(&self) -> SchemaId {
        SchemaId::build(&self.issuer_id, &self.name, &self.version)
    }

    pub fn validate(&self) -> VdrResult<()> {
        if self.name.is_empty() {
            return Err(VdrError::InvalidSchema("Name is not provided".to_string()));
        }

        if self.version.is_empty() {
            return Err(VdrError::InvalidSchema(
                "Version is not provided".to_string(),
            ));
        }

        if self.attr_names.is_empty() {
            return Err(VdrError::InvalidSchema(
                "Attributes are not provided".to_string(),
            ));
        }

        Ok(())
    }
}

impl TryFrom<&Schema> for ContractParam {
    type Error = VdrError;

    fn try_from(value: &Schema) -> Result<Self, Self::Error> {
        serde_json::to_vec(value)
            .map(ContractParam::Bytes)
            .map_err(|_| VdrError::ContractInvalidInputData)
    }
}

impl TryFrom<&ContractOutput> for Schema {
    type Error = VdrError;

    fn try_from(value: &ContractOutput) -> Result<Self, Self::Error> {
        serde_json::from_str(&value.get_string(0)?).map_err(|err| {
            VdrError::ContractInvalidResponseData(format!(
                "Unable to parse Schema from the response. Err: {:?}",
                err
            ))
        })
    }
}

#[derive(Debug, Clone, PartialEq, Deserialize, Serialize)]
pub struct SchemaCreatedEvent {
    pub id_hash: String,
    pub identity: Address,
    pub schema: Schema,
}

impl TryFrom<ContractEvent> for SchemaCreatedEvent {
    type Error = VdrError;

    fn try_from(log: ContractEvent) -> Result<Self, Self::Error> {
        let id = log.get_fixed_bytes(0)?;
        let identity = log.get_address(1)?;
        let schema_bytes = log.get_bytes(2)?;
        let schema = serde_json::from_slice(&schema_bytes).map_err(|err| {
            VdrError::ContractInvalidResponseData(format!(
                "Unable to parse schema from contract event. Err: {:?}",
                err
            ))
        })?;

        Ok(SchemaCreatedEvent {
            id_hash: hex::encode(id),
            identity,
            schema,
        })
    }
}

#[cfg(test)]
pub mod test {
    use super::*;
    use crate::{
        contracts::{cl::types::schema_id::SchemaId, did::types::did_doc::test::ISSUER_ID},
        utils::rand_string,
    };
    use once_cell::sync::Lazy;

    pub const SCHEMA_ID: &str =
        "did:ethr:testnet:0xf0e2db6c8dc6c681bb5d6ad121a107f300e9b2b5/anoncreds/v0/SCHEMA/F1DClaFEzi3t/1.0.0";
    pub const SCHEMA_NAME: &str = "F1DClaFEzi3t";
    pub const SCHEMA_VERSION: &str = "1.0.0";
    pub const SCHEMA_ATTRIBUTE_FIRST_NAME: &str = "First Name";
<<<<<<< HEAD

    pub static SCHEMA_ATTRIBUTES: Lazy<HashSet<String>> = Lazy::new(|| {
        let attributes = vec![SCHEMA_ATTRIBUTE_FIRST_NAME.to_string()];
        attributes.into_iter().collect()
    });
=======
>>>>>>> ec4e2433

    pub fn schema_id(issuer_id: &DID, name: &str) -> SchemaId {
        SchemaId::build(issuer_id, name, SCHEMA_VERSION)
    }

    pub fn schema(issuer_id: &DID, name: Option<&str>) -> (SchemaId, Schema) {
        let name = name.map(String::from).unwrap_or_else(rand_string);
        let id = schema_id(issuer_id, name.as_str());
        let mut attr_names: HashSet<String> = HashSet::new();
        attr_names.insert(SCHEMA_ATTRIBUTE_FIRST_NAME.to_string());

        let schema = Schema {
            issuer_id: issuer_id.clone(),
            name,
            version: SCHEMA_VERSION.to_string(),
            attr_names,
        };
        (id, schema)
    }

    fn schema_param() -> ContractParam {
        let (_, schema) = schema(&DID::from(ISSUER_ID), Some(SCHEMA_NAME));
        ContractParam::Bytes(serde_json::to_vec(&schema).unwrap())
    }

    mod convert_into_contract_param {
        use super::*;

        #[test]
        fn convert_schema_into_contract_param_test() {
            let (_, schema) = schema(&DID::from(ISSUER_ID), Some(SCHEMA_NAME));
            let param: ContractParam = (&schema).try_into().unwrap();
            assert_eq!(schema_param(), param);
        }
    }
}<|MERGE_RESOLUTION|>--- conflicted
+++ resolved
@@ -103,21 +103,12 @@
         contracts::{cl::types::schema_id::SchemaId, did::types::did_doc::test::ISSUER_ID},
         utils::rand_string,
     };
-    use once_cell::sync::Lazy;
 
     pub const SCHEMA_ID: &str =
         "did:ethr:testnet:0xf0e2db6c8dc6c681bb5d6ad121a107f300e9b2b5/anoncreds/v0/SCHEMA/F1DClaFEzi3t/1.0.0";
     pub const SCHEMA_NAME: &str = "F1DClaFEzi3t";
     pub const SCHEMA_VERSION: &str = "1.0.0";
     pub const SCHEMA_ATTRIBUTE_FIRST_NAME: &str = "First Name";
-<<<<<<< HEAD
-
-    pub static SCHEMA_ATTRIBUTES: Lazy<HashSet<String>> = Lazy::new(|| {
-        let attributes = vec![SCHEMA_ATTRIBUTE_FIRST_NAME.to_string()];
-        attributes.into_iter().collect()
-    });
-=======
->>>>>>> ec4e2433
 
     pub fn schema_id(issuer_id: &DID, name: &str) -> SchemaId {
         SchemaId::build(issuer_id, name, SCHEMA_VERSION)
