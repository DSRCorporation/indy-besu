--- conflicted
+++ resolved
@@ -243,31 +243,6 @@
         }
     }
 
-<<<<<<< HEAD
-    #[cfg(feature = "ledger_test")]
-    mod validator {
-        use crate::contracts::network::ValidatorAddresses;
-
-        use super::*;
-
-        async fn build_and_submit_get_validators_transaction(
-            client: &LedgerClient,
-        ) -> ValidatorAddresses {
-            let transaction = ValidatorControl::build_get_validators_transaction(&client).unwrap();
-            let result = client.submit_transaction(&transaction).await.unwrap();
-
-            ValidatorControl::parse_get_validators_result(&client, &result).unwrap()
-        }
-
-        async fn build_and_submit_add_validator_transaction(
-            client: &LedgerClient,
-            new_validator_address: &str,
-        ) -> String {
-            let transaction = ValidatorControl::build_add_validator_transaction(
-                &client,
-                ACCOUNT,
-                new_validator_address,
-=======
     mod role {
         use super::*;
         use crate::{client::Address, signer::basic_signer::test::basic_signer};
@@ -282,7 +257,6 @@
                 &ACCOUNT,
                 role_to_assign,
                 assignee_account,
->>>>>>> 75bbb951
             )
             .unwrap();
             let signed_transaction = client.sign_transaction(&transaction).await.unwrap();
@@ -294,17 +268,6 @@
             client.get_receipt(&block_hash).await.unwrap()
         }
 
-<<<<<<< HEAD
-        async fn build_and_submit_remove_validator_transaction(
-            client: &LedgerClient,
-            validator_address: &str,
-        ) -> String {
-            // write
-            let transaction = ValidatorControl::build_remove_validator_transaction(
-                &client,
-                ACCOUNT,
-                validator_address,
-=======
         async fn build_and_submit_revoke_role_transaction(
             client: &LedgerClient,
             revokee_account: &Address,
@@ -315,7 +278,6 @@
                 &ACCOUNT,
                 role_to_revoke,
                 revokee_account,
->>>>>>> 75bbb951
             )
             .unwrap();
             let signed_transaction = client.sign_transaction(&transaction).await.unwrap();
@@ -327,28 +289,6 @@
             client.get_receipt(&block_hash).await.unwrap()
         }
 
-<<<<<<< HEAD
-        #[async_std::test]
-        async fn demo_build_and_submit_transaction_test() -> VdrResult<()> {
-            let client = client();
-            let new_validator_address = "0xb8f2bd414ec806a6a7fe536086e450a0fe6a286f";
-
-            let receipt =
-                build_and_submit_add_validator_transaction(&client, new_validator_address).await;
-            println!("Receipt: {}", receipt);
-
-            let validator_list = build_and_submit_get_validators_transaction(&client).await;
-            assert_eq!(validator_list.len(), 5);
-            assert!(validator_list.contains(&new_validator_address.to_string()));
-
-            let receipt =
-                build_and_submit_remove_validator_transaction(&client, new_validator_address).await;
-            println!("Receipt: {}", receipt);
-
-            let validator_list = build_and_submit_get_validators_transaction(&client).await;
-            assert_eq!(validator_list.len(), 4);
-            assert!(!validator_list.contains(&new_validator_address.to_string()));
-=======
         async fn build_and_submit_get_role_transaction(
             client: &LedgerClient,
             assignee_account: &Address,
@@ -401,33 +341,11 @@
                 build_and_submit_has_role_transaction(&client, &role_to_assign, &assignee_account)
                     .await;
             assert!(!has_role);
->>>>>>> 75bbb951
-
-            Ok(())
-        }
-
-        #[async_std::test]
-<<<<<<< HEAD
-        async fn demo_single_step_transaction_execution_test() -> VdrResult<()> {
-            let client = client();
-            let new_validator_address = "0xb8f2bd414ec806a6a7fe536086e450a0fe6a286f";
-
-            ValidatorControl::add_validator(&client, ACCOUNT, new_validator_address)
-                .await
-                .unwrap();
-
-            let validator_list = ValidatorControl::get_validators(&client).await.unwrap();
-            assert_eq!(validator_list.len(), 5);
-            assert!(validator_list.contains(&new_validator_address.to_string()));
-
-            ValidatorControl::remove_validator(&client, ACCOUNT, new_validator_address)
-                .await
-                .unwrap();
-
-            let validator_list = ValidatorControl::get_validators(&client).await.unwrap();
-            assert_eq!(validator_list.len(), 4);
-            assert!(!validator_list.contains(&new_validator_address.to_string()));
-=======
+
+            Ok(())
+        }
+
+        #[async_std::test]
         async fn demo_single_step_assign_and_remove_role_execution_test() -> VdrResult<()> {
             let signer = basic_signer();
             let (assignee_account, _) = signer.create_account(None).unwrap();
@@ -460,7 +378,108 @@
                 .await
                 .unwrap();
             assert!(!has_role);
->>>>>>> 75bbb951
+
+            Ok(())
+        }
+    }
+
+    mod validator {
+        use crate::contracts::network::ValidatorAddresses;
+
+        use super::*;
+
+        async fn build_and_submit_get_validators_transaction(
+            client: &LedgerClient,
+        ) -> ValidatorAddresses {
+            let transaction = ValidatorControl::build_get_validators_transaction(&client).unwrap();
+            let result = client.submit_transaction(&transaction).await.unwrap();
+
+            ValidatorControl::parse_get_validators_result(&client, &result).unwrap()
+        }
+
+        async fn build_and_submit_add_validator_transaction(
+            client: &LedgerClient,
+            new_validator_address: &str,
+        ) -> String {
+            let transaction = ValidatorControl::build_add_validator_transaction(
+                &client,
+                ACCOUNT,
+                new_validator_address,
+            )
+            .unwrap();
+            let signed_transaction = client.sign_transaction(&transaction).await.unwrap();
+            let block_hash = client
+                .submit_transaction(&signed_transaction)
+                .await
+                .unwrap();
+
+            client.get_receipt(&block_hash).await.unwrap()
+        }
+
+        async fn build_and_submit_remove_validator_transaction(
+            client: &LedgerClient,
+            validator_address: &str,
+        ) -> String {
+            // write
+            let transaction = ValidatorControl::build_remove_validator_transaction(
+                &client,
+                ACCOUNT,
+                validator_address,
+            )
+            .unwrap();
+            let signed_transaction = client.sign_transaction(&transaction).await.unwrap();
+            let block_hash = client
+                .submit_transaction(&signed_transaction)
+                .await
+                .unwrap();
+
+            client.get_receipt(&block_hash).await.unwrap()
+        }
+
+        #[async_std::test]
+        async fn demo_build_and_submit_transaction_test() -> VdrResult<()> {
+            let client = client();
+            let new_validator_address = "0xb8f2bd414ec806a6a7fe536086e450a0fe6a286f";
+
+            let receipt =
+                build_and_submit_add_validator_transaction(&client, new_validator_address).await;
+            println!("Receipt: {}", receipt);
+
+            let validator_list = build_and_submit_get_validators_transaction(&client).await;
+            assert_eq!(validator_list.len(), 5);
+            assert!(validator_list.contains(&new_validator_address.to_string()));
+
+            let receipt =
+                build_and_submit_remove_validator_transaction(&client, new_validator_address).await;
+            println!("Receipt: {}", receipt);
+
+            let validator_list = build_and_submit_get_validators_transaction(&client).await;
+            assert_eq!(validator_list.len(), 4);
+            assert!(!validator_list.contains(&new_validator_address.to_string()));
+
+            Ok(())
+        }
+
+        #[async_std::test]
+        async fn demo_single_step_transaction_execution_test() -> VdrResult<()> {
+            let client = client();
+            let new_validator_address = "0xb8f2bd414ec806a6a7fe536086e450a0fe6a286f";
+
+            ValidatorControl::add_validator(&client, ACCOUNT, new_validator_address)
+                .await
+                .unwrap();
+
+            let validator_list = ValidatorControl::get_validators(&client).await.unwrap();
+            assert_eq!(validator_list.len(), 5);
+            assert!(validator_list.contains(&new_validator_address.to_string()));
+
+            ValidatorControl::remove_validator(&client, ACCOUNT, new_validator_address)
+                .await
+                .unwrap();
+
+            let validator_list = ValidatorControl::get_validators(&client).await.unwrap();
+            assert_eq!(validator_list.len(), 4);
+            assert!(!validator_list.contains(&new_validator_address.to_string()));
 
             Ok(())
         }
